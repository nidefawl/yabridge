--- conflicted
+++ resolved
@@ -114,16 +114,6 @@
     Win32Thread worker_thread([&]() {
         bridge->run();
 
-<<<<<<< HEAD
-        // When the sockets get closed, this application should
-        // terminate gracefully
-        main_context.stop();
-=======
-    // We'll listen for `dispatcher()` calls on a different thread, but the
-    // actual events will still be executed within the IO context
-    Win32Thread dispatch_handler([&]() {
-        bridge->handle_dispatch();
-
         // // When the sockets get closed, this application should
         // // terminate gracefully
         // main_context.stop();
@@ -135,7 +125,6 @@
         //
         //        https://github.com/robbert-vdh/yabridge/issues/69
         TerminateProcess(GetCurrentProcess(), 0);
->>>>>>> 29f17545
     });
 
     std::cout << "Finished initializing '" << plugin_location << "'"
